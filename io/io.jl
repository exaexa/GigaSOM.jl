--- conflicted
+++ resolved
@@ -69,13 +69,7 @@
 #------ trainGigaSOM() -------------------------
 # define the columns to be used for som training
 cc = map(Symbol, lineageMarkers)
-<<<<<<< HEAD
-@time som = trainGigaSOM(som, Rmerged, cc)
-
-rmprocs(workers())
-=======
 # R holds the reference to the dataset for each worker
 #@time som = trainGigaSOM(som, R, cc)
 =#
-rmprocs(workers())
->>>>>>> 4a03d32c
+rmprocs(workers())