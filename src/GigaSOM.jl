"""
Main module for `GigaSOM.jl` - Huge-scale, high-performance flow cytometry clustering

The documentation is here: http://LCSB-BioCore.github.io/GigaSOM.jl

"""

module GigaSOM

    using CSV
    using DataFrames
    using Distances
    using Distributed
    using Distributions
    using FileIO
    using DistributedArrays
    using XLSX
    using NearestNeighbors

    include("structs.jl")
    include("core.jl")
    include("satellites.jl")
    include("embedding.jl")

    # include IO files
    include("io/input.jl")
    include("io/process.jl")

    # include visualization files
    # include("visualization/plotting.jl")

    export #core
        initGigaSOM,
        trainGigaSOM,
        mapToGigaSOM,
        linearRadius,
        expRadius
    
    export #embedding
        embedGigaSOM

    export # structs
        daFrame

    export #input
        readFlowset,
<<<<<<< HEAD
        readSingleFlowFrame,
        loadData
=======
        readFlowFrame
>>>>>>> bdc31f21

    export #satellites
        cleanNames!,
        createDaFrame,
        getMarkers,
        checkDir

    export # plotting
        plotCounts,
        plotPCA

end # module<|MERGE_RESOLUTION|>--- conflicted
+++ resolved
@@ -44,12 +44,9 @@
 
     export #input
         readFlowset,
-<<<<<<< HEAD
+        readFlowFrame
         readSingleFlowFrame,
         loadData
-=======
-        readFlowFrame
->>>>>>> bdc31f21
 
     export #satellites
         cleanNames!,
